--- conflicted
+++ resolved
@@ -5,13 +5,9 @@
 } from '../../helpers/tx';
 
 type IUseSnapshotCampaign = {
-<<<<<<< HEAD
   query: (limit: number, page: number, facet1?: string, facet2?: string, filter1?: string, filter2?: string, sortBy?: string, sortOrder?: string) => Promise<any>;
-=======
-  query: (limit: number, page: number, facet1?: string, facet2?: string, filter1?: string, filter2?: string, sortBy?: string) => Promise<any>;
   state: () => Promise<any>;
   item: (itemId: string, limit?: number, page?: number) => Promise<any>;
->>>>>>> 47ef0aab
   snapshot: any;
 };
 
